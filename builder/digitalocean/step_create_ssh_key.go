package digitalocean

import (
	"crypto/rand"
	"crypto/rsa"
	"crypto/x509"
	"encoding/pem"
	"fmt"
	"log"
	"runtime"
	"os"

	"code.google.com/p/gosshold/ssh"
	"github.com/digitalocean/godo"
	"github.com/mitchellh/multistep"
	"github.com/mitchellh/packer/common/uuid"
	"github.com/mitchellh/packer/packer"
)

type stepCreateSSHKey struct {
<<<<<<< HEAD
	keyId int
=======
	Debug        bool
	DebugKeyPath string
	keyId        uint
>>>>>>> 42d05368
}

func (s *stepCreateSSHKey) Run(state multistep.StateBag) multistep.StepAction {
	client := state.Get("client").(*godo.Client)
	ui := state.Get("ui").(packer.Ui)

	ui.Say("Creating temporary ssh key for droplet...")

	priv, err := rsa.GenerateKey(rand.Reader, 2014)

	// ASN.1 DER encoded form
	priv_der := x509.MarshalPKCS1PrivateKey(priv)
	priv_blk := pem.Block{
		Type:    "RSA PRIVATE KEY",
		Headers: nil,
		Bytes:   priv_der,
	}

	// Set the private key in the statebag for later
	state.Put("privateKey", string(pem.EncodeToMemory(&priv_blk)))

	// Marshal the public key into SSH compatible format
	// TODO properly handle the public key error
	pub, _ := ssh.NewPublicKey(&priv.PublicKey)
	pub_sshformat := string(ssh.MarshalAuthorizedKey(pub))

	// The name of the public key on DO
	name := fmt.Sprintf("packer-%s", uuid.TimeOrderedUUID())

	// Create the key!
	key, _, err := client.Keys.Create(&godo.KeyCreateRequest{
		Name:      name,
		PublicKey: pub_sshformat,
	})
	if err != nil {
		err := fmt.Errorf("Error creating temporary SSH key: %s", err)
		state.Put("error", err)
		ui.Error(err.Error())
		return multistep.ActionHalt
	}

	// We use this to check cleanup
	s.keyId = key.ID

	log.Printf("temporary ssh key name: %s", name)

	// Remember some state for the future
	state.Put("ssh_key_id", key.ID)

	// If we're in debug mode, output the private key to the working directory.
	if s.Debug {
		ui.Message(fmt.Sprintf("Saving key for debug purposes: %s", s.DebugKeyPath))
		f, err := os.Create(s.DebugKeyPath)
		if err != nil {
			state.Put("error", fmt.Errorf("Error saving debug key: %s", err))
			return multistep.ActionHalt
		}
		defer f.Close()

		// Write the key out
		if _, err := f.Write(pem.EncodeToMemory(&priv_blk)); err != nil {
			state.Put("error", fmt.Errorf("Error saving debug key: %s", err))
			return multistep.ActionHalt
		}

		// Chmod it so that it is SSH ready
		if runtime.GOOS != "windows" {
			if err := f.Chmod(0600); err != nil {
				state.Put("error", fmt.Errorf("Error setting permissions of debug key: %s", err))
				return multistep.ActionHalt
			}
		}
	}

	return multistep.ActionContinue
}

func (s *stepCreateSSHKey) Cleanup(state multistep.StateBag) {
	// If no key name is set, then we never created it, so just return
	if s.keyId == 0 {
		return
	}

	client := state.Get("client").(*godo.Client)
	ui := state.Get("ui").(packer.Ui)

	ui.Say("Deleting temporary ssh key...")
	_, err := client.Keys.DeleteByID(s.keyId)
	if err != nil {
		log.Printf("Error cleaning up ssh key: %s", err)
		ui.Error(fmt.Sprintf(
			"Error cleaning up ssh key. Please delete the key manually: %s", err))
	}
}<|MERGE_RESOLUTION|>--- conflicted
+++ resolved
@@ -7,8 +7,8 @@
 	"encoding/pem"
 	"fmt"
 	"log"
+	"os"
 	"runtime"
-	"os"
 
 	"code.google.com/p/gosshold/ssh"
 	"github.com/digitalocean/godo"
@@ -18,13 +18,10 @@
 )
 
 type stepCreateSSHKey struct {
-<<<<<<< HEAD
-	keyId int
-=======
 	Debug        bool
 	DebugKeyPath string
-	keyId        uint
->>>>>>> 42d05368
+
+	keyId int
 }
 
 func (s *stepCreateSSHKey) Run(state multistep.StateBag) multistep.StepAction {
