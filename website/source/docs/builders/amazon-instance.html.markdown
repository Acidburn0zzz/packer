--- conflicted
+++ resolved
@@ -45,58 +45,41 @@
 
 ### Required:
 
-<<<<<<< HEAD
--   `access_key` (string) - The access key used to communicate with AWS. If not
-    specified, Packer will use the key from any
-    [credentials](http://docs.aws.amazon.com/cli/latest/userguide/cli-chap-getting-started.html#cli-config-files)
-    file or fall back to environment variables `AWS_ACCESS_KEY_ID` or
-    `AWS_ACCESS_KEY` (in that order), if set.
-=======
 * `access_key` (string) - The access key used to communicate with AWS. [Learn how to set this.](/docs/builders/amazon.html#specifying-amazon-credentials)
->>>>>>> 40f2173c
-
--   `account_id` (string) - Your AWS account ID. This is required for bundling
-    the AMI. This is *not the same* as the access key. You can find your account
-    ID in the security credentials page of your AWS account.
-
--   `ami_name` (string) - The name of the resulting AMI that will appear when
-    managing AMIs in the AWS console or via APIs. This must be unique. To help
-    make this unique, use a function like `timestamp` (see [configuration
-    templates](/docs/templates/configuration-templates.html) for more info)
-
--   `instance_type` (string) - The EC2 instance type to use while building the
-    AMI, such as "m1.small".
-
--   `region` (string) - The name of the region, such as "us-east-1", in which to
-    launch the EC2 instance to create the AMI.
-
--   `s3_bucket` (string) - The name of the S3 bucket to upload the AMI. This
-    bucket will be created if it doesn't exist.
-
-<<<<<<< HEAD
--   `secret_key` (string) - The secret key used to communicate with AWS. If not
-    specified, Packer will use the secret from any
-    [credentials](http://docs.aws.amazon.com/cli/latest/userguide/cli-chap-getting-started.html#cli-config-files)
-    file or fall back to environment variables `AWS_SECRET_ACCESS_KEY` or
-    `AWS_SECRET_KEY` (in that order), if set.
-=======
+
+* `account_id` (string) - Your AWS account ID. This is required for bundling
+  the AMI. This is _not the same_ as the access key. You can find your
+  account ID in the security credentials page of your AWS account.
+
+* `ami_name` (string) - The name of the resulting AMI that will appear
+  when managing AMIs in the AWS console or via APIs. This must be unique.
+  To help make this unique, use a function like `timestamp` (see
+  [configuration templates](/docs/templates/configuration-templates.html) for more info)
+
+* `instance_type` (string) - The EC2 instance type to use while building
+  the AMI, such as "m1.small".
+
+* `region` (string) - The name of the region, such as "us-east-1", in which
+  to launch the EC2 instance to create the AMI.
+
+* `s3_bucket` (string) - The name of the S3 bucket to upload the AMI.
+  This bucket will be created if it doesn't exist.
+
 * `secret_key` (string) - The secret key used to communicate with AWS. [Learn how to set this.](/docs/builders/amazon.html#specifying-amazon-credentials)
->>>>>>> 40f2173c
-
--   `source_ami` (string) - The initial AMI used as a base for the newly
-    created machine.
-
--   `ssh_username` (string) - The username to use in order to communicate over
-    SSH to the running machine.
-
--   `x509_cert_path` (string) - The local path to a valid X509 certificate for
-    your AWS account. This is used for bundling the AMI. This X509 certificate
-    must be registered with your account from the security credentials page in
-    the AWS console.
-
--   `x509_key_path` (string) - The local path to the private key for the X509
-    certificate specified by `x509_cert_path`. This is used for bundling
-    the AMI.
+
+* `source_ami` (string) - The initial AMI used as a base for the newly
+  created machine.
+
+* `ssh_username` (string) - The username to use in order to communicate
+  over SSH to the running machine.
+
+* `x509_cert_path` (string) - The local path to a valid X509 certificate for
+  your AWS account. This is used for bundling the AMI. This X509 certificate
+  must be registered with your account from the security credentials page
+  in the AWS console.
+
+* `x509_key_path` (string) - The local path to the private key for the X509
+  certificate specified by `x509_cert_path`. This is used for bundling the AMI.
 
 ### Optional:
 
